--- conflicted
+++ resolved
@@ -210,160 +210,6 @@
 þúsundanna kvk < hk
 öldur hk < kvk
 
-<<<<<<< HEAD
-[stem_preferences]
-
-# Orðmynd verri_stofn+ < betri_stofn
-
-# An SQL query to generate candidates for this list:
-
-# select distinct o.ordmynd,o.stofn from ord o
-#     where exists(
-#         select * from ord k where k.ordfl=o.ordfl and k.ordmynd=o.ordmynd
-#             and k.stofn <> o.stofn limit 1)
-#     order by o.ordmynd,o.stofn;
-
-# ATHUGIÐ: orðstofnar sem hér eru settir inn sem 'verri' eru klipptir alveg út,
-# þ.e. þeim er eytt úr merkingarlista sem sóttur er frá BÍN, áður en þáttarinn
-# sér þá. Farið því varlega! Til dæmis má enginn 'verri' orðstofn koma fyrir
-# í Greynir.grammar í einföldum gæsalöppum, því hann mun aldrei passa við tóka.
-
-ána áni < á
-ánni ær < á
-ánum ær áni < á
-árunum ári < ár
-át eta < éta
-átu eta < éta
-átuð eta < éta
-átum eta < éta
-bæri bæra < bera
-deilum deil deill deilir < deila
-drifið drifa < drífa
-drifi drifa < drífa
-drifir drifa < drífa
-drifuð drifa < drífa
-drifum drifa < drífa
-flautu flautu < flauta
-formann formi < formaður
-formanna formi formur < formaður
-fulltrúa fulltrúa < fulltrúi
-fyrirtækjum fyrirtaka < fyrirtæki
-# færi færa < fara
-hafta haftur < haft
-hald haldur < hald
-hefði hefða < hafa
-heitt heittur < heitur
-hendi hendi hendir < hönd
-hópur hóp << hópur
-kaupa kaupi < kaup
-kaupum kaupi < kaup
-kaupunum kaupi < kaup
-kaupanna kaupi < kaup
-ketti ketti < köttur
-króna kró < króna
-kúa kú kúi < kýr
-köflum kafl < kafli
-könnunum kanni kanna < könnun
-lífi lífi < líf
-lífinu lífi < líf
-lokið lúka << ljúka
-# lykta lykt < lyktir
-læsi læsa < lesa læsi
-löndunum landa landi < löndun land
-landanna landa landi < land
-mannanna manni < maður
-manna manni < maður
-manninn manni < maður
-málum máli mála < mál
-meiði meiðir < meiður
-mönnunum manni < maður
-mönnum manni < maður
-náði náða < ná
-náðist náða < ná
-neglur negla < nögl
-nýtt nýtur nýttur < nýr
-pollar polli < pollur
-pollinn polli < pollur
-pollum polli < pollur
-pökkum pökkur < pakki
-ráð ráður < ráð
-reiði reiðir < reiði
-rita riti < rit
-riti riti < rit
-ritum riti < rit
-ríkisins ríkir < ríki
-# sá sá < sjá # !!! Þetta virðist skemma fornafnið 'sá'
-sinni sinni < sinn
-# Mikil margræðni hér: 'síðasta pilsið'?
-síðasta síður < síðari
-síðasti síður < síðari
-síðust síður < síðari
-síðustu síður < síðari
-skemmtanir skemmtan < skemmtun
-staða staði < staður
-stig stigur < stig
-stiga stigur < stig stigi
-stigana stigur < stigi
-stiganna stigur < stig stigi
-stigar stigur < stigi
-stigarnir stigur < stigi
-stigi stigur < stig stigi
-stiginn stigur < stigi
-stigum stigur < stig stigi
-stigunum stigur < stig stigi
-stigs stigur < stig
-stigsins stigur < stig
-stráka stráki < strákur
-strákar stráki < strákur
-stráki stráki < strákur
-strákana stráki < strákur
-strákanna stráki < strákur
-strákarnir stráki < strákur
-strákunum stráki < strákur
-stöðum staði < staður staða
-suður suða < suður
-svefni svefni < svefn
-sviða sviða < svið
-tón tón < tónn
-tölvu talva < tölva
-tölvuna talva < tölva
-tölvunnar talva < tölva
-tölvunni talva < tölva
-tölvunum talva < tölva
-tölvum talva < tölva
-tölvur talva < tölva
-tölvurnar talva < tölva
-valdanum valdi < valdur
-valdar valdi < valdur
-valdarnir valdi < valdur
-valdi valdi < vald
-valdann valdi < valdur
-valdanna valdi < vald
-valdans valdi < valdur
-valdana valdi < valdur
-völdunum valdi < vald
-valda valdi < vald
-völdum valdi < vald
-vask vaski < vaskur
-vaska vaski < vaskur
-vaskar vaski < vaskur
-vasks vaski < vaskur
-vöskum vaski < vaskur
-veiðanna veiðar veiðir < veiði
-veiðinni veiður < veiði
-veiði veiður < veiði
-veiðina veiður < veiði
-veiðar veiður < veiðar
-yrði yrða < verða
-# þess sá < það  # Þetta gengur ekki - klippir út 'sá:fn' sem er notað í Greynir.grammar
-Þór Þórs Þórr < Þór
-þulur þulur < þula
-æti æta < éta eta
-ætti æta < eiga
-ættu æta < eiga
-
-=======
->>>>>>> aa1eb82b
 [preferences]
 
 # Form: literal word worse1 worse2... < better
